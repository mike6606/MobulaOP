--- conflicted
+++ resolved
@@ -2,10 +2,7 @@
 from mobula.const import req
 import os
 
-<<<<<<< HEAD
 import numpy as np
-=======
->>>>>>> a9bdb15a
 
 @mobula.op.register
 class ROIAlign:
@@ -23,34 +20,21 @@
 
         if self.req[0] == req.add:
             out_temp = self.F.empty_like(out)
-<<<<<<< HEAD
             mobula.func.roi_align_forward(out_size, data, self.spatial_scale, data.shape[1], data.shape[2], data.shape[3], self.pooled_size[0], self.pooled_size[1], self.sampling_ratio, rois, out_temp)
             self.y[:] += out_temp
         else:
             mobula.func.roi_align_forward(out_size, data, self.spatial_scale, data.shape[1], data.shape[2], data.shape[3], self.pooled_size[0], self.pooled_size[1], self.sampling_ratio, rois, self.y)
-=======
-            mobula.func.roi_align_forward(out.size, data, self.spatial_scale, data.shape[1], data.shape[
-                                          2], data.shape[3], self.pooled_size[0], self.pooled_size[1], self.sampling_ratio, rois, out_temp)
-            self.y[:] += out_temp
-        else:
-            mobula.func.roi_align_forward(out.size, data, self.spatial_scale, data.shape[1], data.shape[
-                                          2], data.shape[3], self.pooled_size[0], self.pooled_size[1], self.sampling_ratio, rois, self.y)
 
->>>>>>> a9bdb15a
     def backward(self, dy):
         if self.req[0] == req.null:
             return
         if self.req[0] != req.add:
             self.dX[0][:] = 0
         data, rois = self.X
-<<<<<<< HEAD
 
         dy_size = np.prod(dy.size()) if callable(dy.size) else dy.size
         mobula.func.roi_align_backward(dy_size, dy, self.spatial_scale, data.shape[1], data.shape[2], data.shape[3], self.pooled_size[0], self.pooled_size[1], self.sampling_ratio, self.dX[0], rois)
-=======
-        mobula.func.roi_align_backward(dy.size, dy, self.spatial_scale, data.shape[1], data.shape[2], data.shape[
-                                       3], self.pooled_size[0], self.pooled_size[1], self.sampling_ratio, self.dX[0], rois)
->>>>>>> a9bdb15a
+
         if self.req[1] not in [req.null, req.add]:
             self.dX[1][:] = 0
 
