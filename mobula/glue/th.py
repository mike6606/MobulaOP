--- conflicted
+++ resolved
@@ -52,13 +52,8 @@
                 in_shape = get_in_shape(self.in_data)
                 out_shape = self.infer_shape(in_shape)[1]
                 dtype = self.in_data[0].dtype if self.in_data else torch.float32
-<<<<<<< HEAD
                 device = self.in_data[0].device if self.in_data else torch.device('cpu')
                 self.out_data = [self.F.empty(s, dtype=dtype, device=device) for s in out_shape]
-=======
-                self.out_data = [self.F.empty(s, dtype=dtype)
-                                 for s in out_shape]
->>>>>>> 1f97ae26
                 out = self._forward(*args, **kwargs)
                 if out is not None:
                     if not isinstance(out, (list, tuple)):
@@ -72,14 +67,9 @@
             def backward(ctx, *args, **kwargs):
                 self = ctx.self
                 dtype = self.in_data[0].dtype if self.in_data else torch.float32
-<<<<<<< HEAD
                 device = self.in_data[0].device if self.in_data else torch.device('cpu')
                 self.in_grad = [self.F.empty_like(d, dtype=dtype, device=device) if d.grad is None\
                         else d.grad for d in self.in_data]
-=======
-                self.in_grad = [self.F.empty_like(d, dtype=dtype) if d.grad is None
-                                else d.grad for d in self.in_data]
->>>>>>> 1f97ae26
                 self.out_grad = args
                 out = self._backward(*args, **kwargs)
                 if out is not None:
